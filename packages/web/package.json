--- conflicted
+++ resolved
@@ -1,41 +1,16 @@
 {
-  "name": "@subtis/web",
+  "name": "web",
   "private": true,
   "sideEffects": false,
   "type": "module",
   "scripts": {
+    "build": "remix vite:build",
     "dev": "remix vite:dev",
-    "build": "remix vite:build",
-    "deploy": "wrangler pages deploy ./build/client",
-    "lint": "// todo add linting command",
-    "lint:fix": "// todo add linting and fix command",
-    "start": "wrangler pages dev ./build/client",
-    "typecheck": "tsc",
-    "typegen": "wrangler types",
-    "preview": "wrangler pages dev ./build/client"
+    "lint": "eslint --ignore-path .gitignore --cache --cache-location ./node_modules/.cache/eslint .",
+    "start": "remix-serve ./build/server/index.js",
+    "typecheck": "tsc"
   },
   "dependencies": {
-<<<<<<< HEAD
-    "@remix-run/cloudflare": "^2.13.1",
-    "@remix-run/cloudflare-pages": "^2.13.1",
-    "@remix-run/react": "^2.13.1",
-    "isbot": "^4.1.0",
-    "react": "^18.2.0",
-    "react-dom": "^18.2.0"
-  },
-  "devDependencies": {
-    "@cloudflare/workers-types": "^4.20240512.0",
-    "@remix-run/dev": "^2.13.1",
-    "@types/react": "^18.2.20",
-    "@types/react-dom": "^18.2.7",
-    "autoprefixer": "^10.4.19",
-    "postcss": "^8.4.38",
-    "tailwindcss": "^3.4.4",
-    "typescript": "^5.1.6",
-    "vite": "^5.1.0",
-    "vite-tsconfig-paths": "^4.2.1",
-    "wrangler": "3.57.1"
-=======
     "@remix-run/node": "^2.13.1",
     "@remix-run/react": "^2.13.1",
     "@remix-run/serve": "^2.13.1",
@@ -58,9 +33,8 @@
     "typescript": "^5.6.3",
     "vite": "^5.4.9",
     "vite-tsconfig-paths": "^5.0.1"
->>>>>>> 8e1579bc
   },
   "engines": {
-    "node": ">=20.0.0"
+    "node": ">=18.0.0"
   }
 }